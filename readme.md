---
page_type: sample
languages:
- csharp
products:
- azure-cosmos-db
- azure-openai
name: Sample chat app using Azure Cosmos DB for NoSQL and Azure OpenAI
urlFragment: chat-app
description: Sample application that implements multiple chat threads using the Azure OpenAI "gpt-35-turbo" model and Azure Cosmos DB for NoSQL for storage.
azureDeploy: https://raw.githubusercontent.com/azure-samples/cosmosdb-chatgpt/main/azuredeploy.json
---

# Azure Cosmos DB + Azure OpenAI ChatGPT

This sample application combines Azure Cosmos DB with Azure OpenAI to build a simple AI-enabled Chat Application. The application is written in C# on .NET 6 with a Blazor Server front-end and is hosted on Azure Web Apps.

![Cosmos DB + ChatGPT user interface](screenshot.png)

## Features

This application has individual chat sessions which are displayed and can be selected in the left-hand nav. Clicking on a session will show the messages that contain human prompts and AI completions. 

<<<<<<< HEAD
When a new prompt is sent to the Azure OpenAI Service, some of the conversation history is sent with it. This provides context allowing ChatGPT to respond 
as though it is having a conversation. The length of this conversation history can be configured from appsettings.json 
with the `OpenAiMaxTokens` value that is then translated to a maximum conversation string length that is 1/2 of this value. 
=======
When a new prompt is sent to the Azure OpenAI service, some of the conversation history is sent with it. This provides context allowing ChatGPT to respond as though it is having a conversation. The length of this conversation history can be configured from appsettings.json with the `OpenAiMaxTokens` value that is then translated to a maximum conversation string length that is 1/2 of this value. 
>>>>>>> f2986f3b

Please note that the "gpt-35-turbo" model used by this sample has a maximum of 4096 tokens. Token are used in both the request and reponse from the service. Overriding the maxConversationLength to values approaching maximum token value could result in completions that contain little to no text if all of it has been used in the request.

The history for all prompts and completions for each chat session is stored in Azure Cosmos DB. Deleting a chat session in the UI will delete it's corresponding data as well.

The application will also summarize the name of the chat session by asking ChatGPT to provide a one or two word summary of the first prompt. This allows you to easily identity different chat sessions.

Please note this is a sample application. It is intended to demonstrate how to use Azure Cosmos DB and Azure OpenAI ChatGPT together. It is not intended for production or other large scale use.

## Getting Started

### Prerequisites

- Azure Subscription
- Subscription access to Azure OpenAI service. Start here to [Request Acces to Azure OpenAI Service](https://customervoice.microsoft.com/Pages/ResponsePage.aspx?id=v4j5cvGGr0GRqy180BHbR7en2Ais5pxKtso_Pz4b1_xUOFA5Qk1UWDRBMjg0WFhPMkIzTzhKQ1dWNyQlQCN0PWcu)
- Visual Studio, VS Code, or some editor if you want to edit or view the source for this sample.

### Installation from this repository

If you do not expect to modify this solution and deploy merged changes, you can install using this step below.

1. Click ***Deploy to Azure*** below and follow the prompts in Azure Portal to deploy this solution.

### Installation from forked repository

1. Click Fork in the upper right hand corner of this page to your account.
1. From your forked version, open this `README.md`` file to change the path for the ***Deploy To Azure*** button to your local repository. Commit the change to your repo.
1. Click ***Deploy to Azure*** below and follow the prompts in Azure Portal to deploy this solution.
1. In the Custom Deployment blade in Azure Portal, modify **App Git Repository** to point to your forked GitHub repo for this solution. By default the value is `https://github.com/Azure-Samples/cosmosdb-chatgpt.git`
1. If you deploy this solution without making either of these changes, you can update the repository by disconnecting and connecting an external git repository pointing to your fork from within Azure App Service Deployment Center blade in Azure Portal.


The provided ARM or Bicep Template will provision the following resources:

1. **Azure Cosmos DB** account with database and container at 400 RU/s. This can optionally be configured to run on the Cosmos DB free tier if available for your subscription.
1. **Azure App service** configured for CI/CD to your forked GitHub repository. This service can also be configured to run on App Service free tier.
1. **Azure OpenAI** You must also specify a name for the deployment of the "gpt-35-turbo" model which is used by this application.

**Note:** You must have access to Azure Open AI service from your subscription before attempting to deploy this application.

All connection information for Azure Cosmos DB and Azure Open AI is zero-touch and injected as environment variables in the Azure App Service instance at deployment time. 

[![Deploy to Azure](https://aka.ms/deploytoazurebutton)](https://portal.azure.com/#create/Microsoft.Template/uri/https%3A%2F%2Fraw.githubusercontent.com%2FAzure-Samples%2Fcosmosdb-chatgpt%2Fmain%2Fazuredeploy.json)

**Note:** If you already have an Azure OpenAI account or wish to use a different one, use this template instead. You will be prompted to provide the name of the Azure OpenAI account, a key, and the name of the model used for the completions.
[![Deploy to Azure](https://aka.ms/deploytoazurebutton)](https://portal.azure.com/#create/Microsoft.Template/uri/https%3A%2F%2Fraw.githubusercontent.com%2FAzure-Samples%2Fcosmosdb-chatgpt%2Fmain%2Fazuredeploy-no-aoai.json)


### Quickstart

1. After deployment, go to the resource group for your deployment and open the Azure App Service in the Azure Portal. Click the web url to launch the website.
1. Click + New Chat to create a new chat session.
1. Type your question in the text box and press Enter.
1. Create new sessions and ask more questions on different topics.

## Clean up

To remove all the resources used by this sample, you must first manually delete the deployed model within the Azure AI service (if you originally provisioned it using this sample). You can then delete the resource group for your deployment. This will delete all remaining resources.

## Resources

- [Azure Cosmos DB + Azure OpenAI ChatGPT Blog Post Announcement](https://devblogs.microsoft.com/cosmosdb/)
- [Azure Cosmos DB Free Trial](https://aka.ms/TryCosmos)
- [OpenAI Platform documentation](https://platform.openai.com/docs/introduction/overview)
- [Azure OpenAI Service documentation](https://learn.microsoft.com/azure/cognitive-services/openai/)<|MERGE_RESOLUTION|>--- conflicted
+++ resolved
@@ -21,13 +21,7 @@
 
 This application has individual chat sessions which are displayed and can be selected in the left-hand nav. Clicking on a session will show the messages that contain human prompts and AI completions. 
 
-<<<<<<< HEAD
-When a new prompt is sent to the Azure OpenAI Service, some of the conversation history is sent with it. This provides context allowing ChatGPT to respond 
-as though it is having a conversation. The length of this conversation history can be configured from appsettings.json 
-with the `OpenAiMaxTokens` value that is then translated to a maximum conversation string length that is 1/2 of this value. 
-=======
 When a new prompt is sent to the Azure OpenAI service, some of the conversation history is sent with it. This provides context allowing ChatGPT to respond as though it is having a conversation. The length of this conversation history can be configured from appsettings.json with the `OpenAiMaxTokens` value that is then translated to a maximum conversation string length that is 1/2 of this value. 
->>>>>>> f2986f3b
 
 Please note that the "gpt-35-turbo" model used by this sample has a maximum of 4096 tokens. Token are used in both the request and reponse from the service. Overriding the maxConversationLength to values approaching maximum token value could result in completions that contain little to no text if all of it has been used in the request.
 
