--- conflicted
+++ resolved
@@ -55,19 +55,12 @@
 
 
 The provided ARM or Bicep Template will provision the following resources:
-<<<<<<< HEAD
-1. Azure Cosmos DB account with database and container at 400 RU/s. This can optionally be configured to run on the Cosmos DB free tier if available for your subscription.
-1. Azure App service. This will be configured for CI/CD to your forked GitHub repository. This service can also be configured to run on App Service free tier.
-1. Azure OpenAI account. You must also specify a name for the deployment of the "text-davinci-003" model which is used by this application.
 
-Note: You must have access to Azure OpenAI Service from your subscription before attempting to deploy this application.
-=======
 1. **Azure Cosmos DB** account with database and container at 400 RU/s. This can optionally be configured to run on the Cosmos DB free tier if available for your subscription.
 1. **Azure App service** configured for CI/CD to your forked GitHub repository. This service can also be configured to run on App Service free tier.
-1. **Azure Open AI** You must also specify a name for the deployment of the "gpt-35-turbo" model which is used by this application.
+1. **Azure OpenAI** You must also specify a name for the deployment of the "gpt-35-turbo" model which is used by this application.
 
 **Note:** You must have access to Azure Open AI service from your subscription before attempting to deploy this application.
->>>>>>> 3f4829cf
 
 All connection information for Azure Cosmos DB and Azure Open AI is zero-touch and injected as environment variables in the Azure App Service instance at deployment time. 
 
